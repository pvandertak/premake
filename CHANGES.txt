-------
  4.4  (in progress)
-------

* Feature 3100379: C# support for Visual Studio 2010 
* Feature 1657833: Set working directory for debugging
* Added support for Haiku OS (Yuriy O'Donnell)
* Patch 2963313: Enable setting .NET framework version (Justen Hyde)
* Switched PS3 builds from GCC to SNC
* Ignore NoRTTI flag for Managed C++ projects (Nick Darnell)
* Added host.is64bit
* Added os.getversion
* Patch 3140456: Explicitly specify architecture for VS StaticLib (Brian Mazza)
* Bug 3119793: Fixed ClCompile blocks with vs10 and PCH (Dan Dunham)
* Bug 2920784: Symbol visibility in Xcode3 libraries (burnson2)
* Bug 3133743: Sets ONLY_ACTIVE_ARCH = YES in Xcode debug builds (James Wynn)
* Properly pass return codes back to shell in release builds
* Bug 3135734: Remove WholeProgramOptimization setting in vs10 (doug)
* Bug 3138377: Link dependencies ignored within "SharedLib" configuration
* Bug 3163703: pdb file being set in the wrong section. (hodsondd)
* Bug 3157645: Full path for xcode frameworks
* Bug 3232160: Environment variables are cut off
* Patch 3043933 Allow gmake to use static lib when shared lib of same name exists (Jonathan Derque)
* Bug 3294459: vs10 x86_64 using incorrect debug format for minimal rebuild (learner)
* Bug 3297634: Special characters in directory name Xcode3 (jdale)
<<<<<<< HEAD
* Feature 3100194: English alais' for Optimize flags

=======
* Bug 3308203: Incorrect relative paths for gmake sibling static libraries (Adam)
>>>>>>> e3086b47
-------
  4.3
-------

* CHANGED LICENSE FROM GPLv2 TO BSD
* Added Visual Studio 2010 C/C++ support (Liam Devine)
* Added Solaris support (Dean Ross-Smith)
* Added deployment and image options for Xbox360 (dvoid)
* Patch 2963313: Enable setting .NET framework version (Justen Hyde)
* Patch 2965229: Fix handling of '+' symbol in file patterns (Rachel Blum)
* Patch 2997449: Print configuration with target (ergosys)
* Patch 2997452: Suppress gmake's "nothing to be done" message (ergosys)
* Patch 3011940: Add support for MFC (JTAnderson)
* Patch 3053959: kind() crashes when called with no arguments (rjmyst3)
* Bug 2997728: Project dependencies should be case-sensitive
* Bug 3056381: Xcode project breaks on special chars
* Bug 3007101: Generating PDB in Release builds is not supported
* Bug 2971841: Gmake escaping of shell variable $(...) is broken
* Fixed handling of icons in Xcode (bitshifter)
* Added imagepath to set Xbox360 image file name (Jarod)
* Patch 3063804: Set CompileAs flag for VS200x C projects (rjmyst3)
* Implemented StaticRuntime flag for Xcode (William Burnson)
* Improved portability of Mac OS X binaries (William Burnson)
* Bug 3035545: The pattern { "./folder/*.c" } matches no files
* Bug 3034222: StaticLib projects ignore linkoptions
* Bug 3020382: GCC PCH not working
* Bug 3016050: {"../Dir/file1.c","../../Dir/file2.c"} breaks Xcode (Stephane)
* Bug 3015312: Makefiles are not quoted correctly
* Bug 3097868: Removes relative paths from vs2010 filters (Robert Konrad)
* Bug 3095274: Pre-compiled header support missing for VS2010 target
* Bug 3100062: vs2010 Runtime library selection


-------
 4.2.1
-------

* Feature 2944697: Add flag to disable Minimal Rebuild in Visual Studio
* Patch 2928029: Add EnableSSE, EnableSSE2 flags
* Patch 2936443: Expose configuration terms to scripts (Laurent Humbertclaude)
* Bug 2928775: Error loading external Lua module with require()
* Bug 2942438: Wrong runtime library linked
* Bug 2931722: pchheader handling not consistent between tools
* Bug 2958829: Files pattern matching including too many files
* Bug 2953594: includedirs / libdirs converting absolute paths to relative
* Bug 2936188: Improve handling for invalid values in lists


-----
 4.2
-----

- Feature 1526976: Add support for Apple Xcode 3
- Feature 2900623: Add targetsuffix and implibsuffix properties
- Added project kind to list of configuration filters
- Feature 2839002: Add gcc switch to improve header dependency generation (Johannes Spohr)
- Feature 2832906: Global variable (_SCRIPT) for current script path
- Feature 2905303: Enable better folder matching in file lists
- Feature 2919629: Add help target for makefiles
- Feature 2820644: Add Xbox360 deployment and image options
- Bug 2909463: Fix Xcode handling of Obj-C++ .mm files
- Bug 2903430: Using relative instead of absolute paths with $() macro
- Bug 2910691: Duplicate build options
- Bug 2910639: Nil reference on dylib project dependency
- Bug 2872066: Two test failures in 4.1.2
- Bug 2912756: dylibs missing lib prefix
- Bug 2910202: Code::Blocks building C files as C++
- Bug 2926917: Use target name for Visual Studio PDB file
- Bug 2927604: Unable to build Premake with Visual Studio
- Clean action now removes MonoDevelop .pidb files correctly
- Added os.executef()


-------
 4.1.2
-------

- Fixed ManagedExtension setting for Visual Studio
- Fixed os.match() bug for large result sets (David Raulo)
- Patch 2840052: Order problem of static link
- Patch 2802722: Floating Point Model Flags (Suigintou)
- Patch 2865333: Support for ObjC and ObjC++ sources (Johannes Spohr)
- Patch 2832852: Fix descriptions in cmd help (Sebastian Schuberth)
- Patch 2832848: Show default script name in help (Sebastian Schuberth)


-------
 4.1.1
-------

- Use libtool instead of ar for Mac OS X Universal static libraries
- Fixed Xbox 360 linker settings in Visual Studio
- Remove platform-specific intermediate objects on clean
- Bug 2819232: Buildoptions not used when creating Makefile for C#
- Bug 2813297: OS X universal config should be "univ" (William Burnson)
- Bug 2814179: Xbox 360 precompiled headers not working


-----
 4.1
-----

- Added support for cross-compiling target platforms
- Added Xbox 360 support to Visual Studio 2005/2008
- Added Mac OS X universal binary support
- Added Playstation 3 support
- Added precompiled header support for GCC
- Support links and libdirs for Visual Studio static libraries
- Fail gracefully when list is assigned to string field
- Changed GCC flags to -fno-exceptions and -fno-rtti
- Improved performance of configuration building step
- Fixed crash when configuration is missing a kind
- Patch 2031626: Support for additional manifest files (Colin Graf)
- Patch 2558089: workaround for --as-needed/correct link order (idl0r)
- Patch 2609028: verbose linking in makefile (kaidokert)
- Bug 2564404: FatalWarnings has no effect with gmake target
- Bug 2550759: pchheader option has wrong type
- Bug 1900333: Parentheses in build path
- Bug 2790865: SharedLib on OSX fixes (Ash Berlin)
- Bug 2790882: Trailing slash in path.getabsolute (Ash Berlin)

RC2 -> RC3

- Bug 2805763: GCC PCH breaks on path
- Bug 2709641: Location field does not propagate to projects
- Bug 2675518: Dependencies wrong on config links
- Bug 2152526: Code::Blocks doesn't build PCH correctly on GCC

RC1 -> RC2

- Removed additional MonoDevelop files in clean action
- Fixed naming of system libraries in Visual Studio link step
- Set OS to Windows when generating for Visual Studio
- Bug 2801257: Linker error LNK1112 when cross-compiling for x64


-----
 4.0
-----

This version is a complete rewrite of Premake.

- A new, more readable and extensible syntax for projects
- More robust syntax validation
- A new command-line format, with better argument validation
- Improved path handling across all project settings
- Upgraded to Lua 5.1.4
- Many, many bug fixes

RC4 -> Final

- Set Mac OS X linker flags for Code::Blocks
- Bug 2533504: Files above project root not added to project

RC3 -> RC4

- Embed scripts instead of bytecodes to avoid portability issues
- solution() and project() now only set the active object when 
  called with a name; remains unchanged otherwise

RC2 -> RC3

- Bug: GCC Windows release builds of Premake4 crash on script errors
- Patched Lua to load precompiled bytecodes on PPC architectures.
- Display paths of generated files

RC1 -> RC2

- Enabled use of absolute Windows paths to different drive letter
- Bug: Post-build commands run before build on Code::Blocks
- Removed FatalWarnings build flag
- Fixed GCC 4.2 warnings (Ryan Pusztai)
- Enable Windows linking to shared libraries even with NoImportLib
  flag set (just in case)
- Fixed handling of paths in links
- Added "ToolsVersion" attribute to VS2005 and VS2008 C# projects
- Fixed separator between library dependencies in C++ makefiles
- Added missing os.copyfile() function
- Bug: Sometimes takes a long time to complete on Linux
- Enabled Lua popen support on Linux and Mac OS X


-----
 3.7
-----

- Updated Lua to 5.1.3
- Added new CodeLite support target (Ryan Pusztai)
- Added new cb-ow (Code::Blocks Open Watcom) target (Tim Channon)
- Place OSX winexe's into Content/MacOS folder (William Burnson)
- Sibling executables may now be listed in package.links
- Bug 1520012: Improper Makefiles when filenames have spaces 
  (Diaa Sami)
- Bug 2045506: "no-exceptions" flag ignored for VS200x (Benoit Miller)
- Bug 2034470: Error in cmd line error handler
- Bug 2114152: package or config table isn't generated automatically


-----
 3.6
-----

- Patch 1946122: Add support for VS2008 (Ryan Pusztai)
- Patch 1913448: Win32 crash when using '--clean --usetargetpath' 
  (David Walters)
- Patch 1771168: luaL_getn speed optimization (Richard O'Grady)
- Bug 1939089: Premake segfault on Linux/PPC (Fabio Till)
- Fixed "bad argument #2 to 'chdir'" error
- Disable -MMD on multiple -arch flags (poor man's Universal binary 
  support)


-----
 3.5
-----

- Prevent creation of import libraries on OS X
- Improved handling of dylibs on OS X
- Patch 1771977: Ability to compile C source as C++ in Code::Blocks 
  (Ryan Pusztai)
- Bug 1804810: out-implib not present in linux gnu compler toolchain
- Bug 1806949: .Net reference paths are broken when bindir is specified
- Bug 1806960: Make clean does not remove .mdb files
- Bug 1831389: Makefiles stored in subdirs contain no targets on 
  first run


-----
 3.4
-----

- Added `no-pch` flag to suppress precompiled headers
- Added App.config support to GNU makefiles
- Add os.mkdir() to script environment
- Makefile now creates target directory before copying .NET references
- Feature 1520182: Enhanced file-handling functions
- Bug 531878: Problems with relative paths
- Bug 1723867: Config-specific post-build on GNU target (Benoit Miller)
- Bug 1596826: XML targets doesn't escape xml entities
- Bug 1600155: Core dump due to newpackage() and matchfiles()
- Bug 1608895: resgen command shown
- Bug 1639730: Output filename is not set
- Bug 1729227: non-portable executable with relative library path
- Bug 1559951: default clean rule removes package dir
- Patch 1733674: PCH support for Code::Block targets (Ryan Pusztai)
- Patch 1746563: Ability to specify GUID for VS targets (Ryan Pusztai)
- Patch 1754867: Creating import lib of different name (Ryan Pusztai)


-----
 3.3
-----

- Added support for prebuild, prelink, and postbuild commands
- Added `target` global variable to script environment
- Added build flag `no-edit-and-continue`
- Added build flags `native-wchar` and `no-native-wchar`
- Added build flag `no-manifest`
- Added build flag `seh-exceptions` (VS2005 only)
- Added `resdefines`, `respaths`, and `resoptions`
- Added `prebuildcommands`, `prelinkcommands`, and `postbuildcommands`
- Added `pchheader` and `pchsource` (Visual Studio only)
- Feature 1337547: Package-level bindir and libdir
- Bug 1565755: Generated makefiles do not work with MSYS
- Bug 1587955: Target path ignored for libs
- Bug 1574725: Static library extension for "gnu" target
- Bug 1522861: Fixed by using "ar -rcs" instead of "ar -cr && ranlib"
- Bug 1656816: Mkdir set wrong directory rights
- Bug 1655595: Compile/build problem on FreeBSD
- Bug: "gnu" clean rule doesn't work in cmd.exe
- Improved behavior of Linux findlib()
- Updated Code::Blocks support to latest project version 
  (major="1" minor="6")
- Patch 1681666: GNU targets always show the console if kind = 'winexe'


-----
 3.2
-----

- Added support for Code::Blocks
- Updated MonoDevelop support
- Upgraded Lua to 5.0.3
- Added new matchdirs() to Lua script environment
- Expose list of packages as _PACKAGES global in Lua
- Turn off edit-and-continue in release builds with symbols
- Bug 1559873: libpaths inserts extra space after -L


-----
 3.1
-----

- Added support for Visual Studio 2005
- Added support for Windows resources to GNU make target
- Added path handling functions to Lua environment
- Added matchrecursive() for recursive file searches
- Added os.fileexists() function to Lua environment
- Added os.appendfile() function to Lua environment
- Changed `monoresgen` to `resgen` to keep up with Mono project
- Added `mono2` .NET compiler set for Mono .NET 2.0 support
- Feature 1096677: exclude files from matchfiles (package.excludes)
- Bug 1439463: VS2003 RTTI problem
- Bug 1439446: GNU Makefile problem under Mingw32
- Bug 1422068: package.path="." causes bad makefiles
- Bug 1431530: makefile target fails when project path specified


-----
 3.0
-----

- Upgraded Lua interpreter to version 5.0.1
- The options table now stores simple values, rather than tables
- Completed MonoDevelop support
- Improved .NET resource handling for GNU generator
- Added unit test suite
- Merged Scott Graham unicode build flag patch
- Removed package.warninglevel in favor of extra-warnings flag
- Added package.targetprefix 
- Overhauled structure of generated GNU makefiles
- Added --os command line option
- Fixed bug 1268588: Use gcc to link C packages
- Fixed bug 1363306: GNU C# should copy referenced DLLs


-----
 2.4
-----

- Added chdir() to Lua script environment
- Merged Thomas Harning's patch for .NET resources on GNU
- Fixed bug 1194702: Can't put multiple packages in same directory
- Fixed bug in GNU shared library builds (doh!)
- Added target 'vs2002' to replace 'vs7'


-----
 2.3
-----

- Added 'project.config[]' with 'bindir' and 'libdir'
- Merged Scott Graham's "warninglevel" patch.
- Fixed bug 1153484: Import lib in wrong directory.
- Fixed bug 1013352: Stack overflow with large projects.
- Fixed bug 945406: package.files, bad value = crash


-----
 2.2
-----

- Worked around VS.NET bug for .NET assemblies > 64K.
- Added --very-verbose flag to GNU generator.
- GNU generator now supports assembly sources.
 

-----
 2.1
-----

- File extension of generated binaries can now be set
  with config.targetextension.
- Windows targets now handle .def files for DLLs.


-----
 2.0
-----

- Can now specify build actions per file
- Include paths are now passed to VC7 resource compiler
- Removed _WIN32 define from Cygwin makefiles
- Added package.objdir to set intermediates directory
- Added rmdir() to Lua script environment
- A big bag of bug fixes


-----
 1.9
-----

- Made verbose mode even more verbose.
- posix.c now builds properly as C.
- Fixed package dependency generation for GNU and VS2003.
- Display Lua version number in usage text.
- Fixed VS link between *.aspx and *.aspx.cs files.
- Fixed VS link between *.resx and *.cs files.
- Fixed *.d file generation for gcc 2.9x.
- Unified various help options under '--help'.
- Bin and Lib paths can now be arbitrarily long.
- linkoptions are now applied in VC6 and VC7 projects.


-----
 1.8
-----

- Added support for ASP.NET projects.
- Fixed a bug in VC6 support for static libraries.
- matchfiles() now uses package path instead of script path.
- Added --verbose option.
- No longer apply no-rtti and no-exceptions to *.c files.


-----
 1.7
-----

- Location of generated project files can now be specified with
  the project.path variable.
- Inter-package dependencies are fixed for GNU makefiles.
- No longer need to execute in same directory as project script.
- Added "c" language specifier.
- Added support for .resx and .config files to C# projects.
- Added support for full assembly names in .NET references.
- Fixed handling of paths in package.target variable.
- Improved support for SharpDevelop.
- Started support for OS X.
- Added support for Digital Mars compiler.


------- 
 1.6.1
-------

- VS7 generator crashed if a package was built before one of its
  dependencies. Now immediately assigns UUID before processing.
  

-----
 1.6
-----

- Added support for Visual Studio 2003 and SharpDevelop.
- Added binaries directory as a reference path for VS7.
	

-----
 1.5
-----

- Added initial support for building static libraries.
- Added "no-main" flag, prevents overriding WinMain() on 
  Windows builds.
- Added "--no-rtti" and "no-exceptions" build flags to
  disable those C++ features.
- Display error message when project has no packages.
- Moved VC7 *.pdb files into intermediates directory.
  

-----
 1.4
-----

- Bug fixes to the path manipulation routines.
- GNU makefiles are regenerated when premake scripts change.
    

-----
 1.3
-----

- Added support for the Cygwin environment.
- Added "static-runtime" build flag to statically link against C/C++
  standard runtime libraries.
- Bug fixes to Visual Studio 6 and 7 generators and path reversing
  algorithm.


-----
 1.2
-----

- Standardized format of command-line options.
- Can now handle custom command-line options in script.
- Added new function findlib().
- Added new C++ build flag "managed" for writing C++ .NET code.
- Can now use open-source C# compilers in VS6 generator.
- Several bug fixes to the VS7 generator.


-----
 1.1
-----

- Added support for custom build configurations. Added "optimize",
  "optimize-size", "optimize-speed", and "no-symbols" flags to control
  build settings.
- Added matchfiles() to select files using wildcards.
- Added "unsafe" flag for C# projects.
- Added newpackage() function for creating new package objects inline,
  instead of creating separate scripts.
- Changed include() to dopackage() and option() to addoption(). The old
  versions have been kept for compatibility, but will be deprecated
  eventually.
- Major cleanup of the source code.


-----
 1.0
-----

- Fixed a bug related to the reference paths in VS7 C# projects.
- Display a warning message if a reference path can't be found.
- Automatically create bin and lib directories if they do not exist.
- GNU C# projects will now properly use the configured library paths.


-------
 0.9.2
-------

- Added --with-mono and --with-pnet options.
- VS7 C# projects will now properly use the configured library paths.


-------
 0.9.1
-------

- Switched to Lua (http://www.lua.org/) for project script parsing.
- Add support for custom project options.
- Changed 'type' to 'kind' to avoid conflict with Lua function of the
  same name.
- Changed 'conexe' to 'exe' because I liked it better.
- Changed 'library' to 'dll' for C# projects to keep things consistent.


-------
 0.9.0
-------

- Initial public release.<|MERGE_RESOLUTION|>--- conflicted
+++ resolved
@@ -23,12 +23,8 @@
 * Patch 3043933 Allow gmake to use static lib when shared lib of same name exists (Jonathan Derque)
 * Bug 3294459: vs10 x86_64 using incorrect debug format for minimal rebuild (learner)
 * Bug 3297634: Special characters in directory name Xcode3 (jdale)
-<<<<<<< HEAD
 * Feature 3100194: English alais' for Optimize flags
-
-=======
 * Bug 3308203: Incorrect relative paths for gmake sibling static libraries (Adam)
->>>>>>> e3086b47
 -------
   4.3
 -------
