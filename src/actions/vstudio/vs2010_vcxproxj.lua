--
-- vs200x_vcproj.lua
-- Generate a Visual Studio 2002-2008 C/C++ project.
-- Copyright (c) 2009-2011 Liam Devine and the Premake project
--

	premake.vstudio.vc2010 = { }
	local vc2010 = premake.vstudio.vc2010
	
		
	function vc2010.remove_relative_path(file)
		file = file:gsub("%.%.\\",'')
		file = file:gsub("%.\\",'')
		return file
	end
		
	function vc2010.file_path(file)
		file = vc2010.remove_relative_path(file)
		local path = string.find(file,'\\[%w%.%_%-]+$')
		if path then
			return string.sub(file,1,path-1)
		else
			return nil
		end
	end
	
	function vc2010.list_of_directories_in_path(path)
		local list={}
		path = vc2010.remove_relative_path(path)
		if path then
			for dir in string.gmatch(path,"[%w%-%_%.]+\\")do
				if #list == 0 then
					list[1] = dir:sub(1,#dir-1)
				else
					list[#list +1] = list[#list] .."\\" ..dir:sub(1,#dir-1)				
				end
			end		
		end
		return list
	end

	function vc2010.table_of_file_filters(files)
		local filters ={}

		for _, valueTable in pairs(files) do
			for _, entry in ipairs(valueTable) do
				local result = vc2010.list_of_directories_in_path(entry)
				for __,dir in ipairs(result) do
					if table.contains(filters,dir) ~= true then
					filters[#filters +1] = dir
					end
				end
			end
		end
		
		return filters
	end
	
	function vc2010.get_file_extension(file)
		local ext_start,ext_end = string.find(file,"%.[%w_%-]+$")
		if ext_start then
			return  string.sub(file,ext_start+1,ext_end)
		end
	end
	

	
	--also translates file paths from '/' to '\\'
	function vc2010.sort_input_files(files,sorted_container)
		local types = 
		{	
			h	= "ClInclude",
			hpp	= "ClInclude",
			hxx	= "ClInclude",
			c	= "ClCompile",
			cpp	= "ClCompile",
			cxx	= "ClCompile",
			cc	= "ClCompile",
			rc  = "ResourceCompile"
		}

		for _, current_file in ipairs(files) do
			local translated_path = path.translate(current_file, '\\')
			local ext = vc2010.get_file_extension(translated_path)
			if ext then
				local type = types[ext]
				if type then
					table.insert(sorted_container[type],translated_path)
				else
					table.insert(sorted_container.None,translated_path)
				end
			end
		end
	end	
		
		
	
	local function vs2010_config(prj)		
		_p(1,'<ItemGroup Label="ProjectConfigurations">')
		for _, cfginfo in ipairs(prj.solution.vstudio_configs) do
				_p(2,'<ProjectConfiguration Include="%s">', premake.esc(cfginfo.name))
					_p(3,'<Configuration>%s</Configuration>',cfginfo.buildcfg)
					_p(3,'<Platform>%s</Platform>',cfginfo.platform)
				_p(2,'</ProjectConfiguration>')
		end
		_p(1,'</ItemGroup>')
	end
	
	local function vs2010_globals(prj)
		_p(1,'<PropertyGroup Label="Globals">')
			_p(2,'<ProjectGuid>{%s}</ProjectGuid>',prj.uuid)
			_p(2,'<RootNamespace>%s</RootNamespace>',prj.name)
			_p(2,'<Keyword>Win32Proj</Keyword>')
		_p(1,'</PropertyGroup>')
	end
	
	function vc2010.config_type(config)
		local t =
		{	
			SharedLib = "DynamicLibrary",
			StaticLib = "StaticLibrary",
			ConsoleApp = "Application",
			WindowedApp = "Application"
		}
		return t[config.kind]
	end
	
	local function if_config_and_platform()
		return 'Condition="\'$(Configuration)|$(Platform)\'==\'%s\'"'
	end	
	
	local function optimisation(cfg)
		local result = "Disabled"
		for _, value in ipairs(cfg.flags) do
			if (value == "Optimize") then
				result = "Full"
			elseif (value == "OptimizeSize") then
				result = "MinSpace"
			elseif (value == "OptimizeSpeed") then
				result = "MaxSpeed"
			end
		end
		return result
	end
		
	local function config_type_block(prj)
		for _, cfginfo in ipairs(prj.solution.vstudio_configs) do
			local cfg = premake.getconfig(prj, cfginfo.src_buildcfg, cfginfo.src_platform)
			_p(1,'<PropertyGroup '..if_config_and_platform() ..' Label="Configuration">'
					, premake.esc(cfginfo.name))
				_p(2,'<ConfigurationType>%s</ConfigurationType>',vc2010.config_type(cfg))
				_p(2,'<CharacterSet>%s</CharacterSet>',iif(cfg.flags.Unicode,"Unicode","MultiByte"))
			
			if cfg.flags.MFC then
				_p(2,'<UseOfMfc>Dynamic</UseOfMfc>')
			end
			
			_p(2,'<UseDebugLibraries>%s</UseDebugLibraries>'
				,iif(optimisation(cfg) == "Disabled","true","false"))				
			_p(1,'</PropertyGroup>')
		end
	end

	
	local function import_props(prj)
		for _, cfginfo in ipairs(prj.solution.vstudio_configs) do
			local cfg = premake.getconfig(prj, cfginfo.src_buildcfg, cfginfo.src_platform)
			_p(1,'<ImportGroup '..if_config_and_platform() ..' Label="PropertySheets">'
					,premake.esc(cfginfo.name))
				_p(2,'<Import Project="$(UserRootDir)\\Microsoft.Cpp.$(Platform).user.props" Condition="exists(\'$(UserRootDir)\\Microsoft.Cpp.$(Platform).user.props\')" Label="LocalAppDataPlatform" />')
			_p(1,'</ImportGroup>')
		end
	end

	local function incremental_link(cfg,cfginfo)
		if cfg.kind ~= "StaticLib" then
			_p(2,'<LinkIncremental '..if_config_and_platform() ..'>%s</LinkIncremental>'
					,premake.esc(cfginfo.name)
					,tostring(premake.config.should_link_incrementally(cfg)))
		end
	end
		
		
	local function ignore_import_lib(cfg,cfginfo)
		if cfg.kind == "SharedLib" then
			local shouldIgnore = "false"
			if cfg.flags.NoImportLib then shouldIgnore = "true" end
			 _p(2,'<IgnoreImportLibrary '..if_config_and_platform() ..'>%s</IgnoreImportLibrary>'
					,premake.esc(cfginfo.name),shouldIgnore)
		end
	end
	
		
	local function intermediate_and_out_dirs(prj)
		_p(1,'<PropertyGroup>')
			_p(2,'<_ProjectFileVersion>10.0.30319.1</_ProjectFileVersion>')
			
			for _, cfginfo in ipairs(prj.solution.vstudio_configs) do
				local cfg = premake.getconfig(prj, cfginfo.src_buildcfg, cfginfo.src_platform)
				_p(2,'<OutDir '..if_config_and_platform() ..'>%s\\</OutDir>'
						, premake.esc(cfginfo.name),premake.esc(cfg.buildtarget.directory) )
				_p(2,'<IntDir '..if_config_and_platform() ..'>%s\\</IntDir>'
						, premake.esc(cfginfo.name), premake.esc(cfg.objectsdir))
				_p(2,'<TargetName '..if_config_and_platform() ..'>%s</TargetName>'
						,premake.esc(cfginfo.name),path.getbasename(cfg.buildtarget.name))

				ignore_import_lib(cfg,cfginfo)
				incremental_link(cfg,cfginfo)
				if cfg.flags.NoManifest then
				_p(2,'<GenerateManifest '..if_config_and_platform() ..'>false</GenerateManifest>'
						,premake.esc(cfginfo.name))
				end
			end

		_p(1,'</PropertyGroup>')
	end
	

	
	local function runtime(cfg)
		local runtime
		if premake.config.isdebugbuild(cfg) then
			runtime = iif(cfg.flags.StaticRuntime,"MultiThreadedDebug", "MultiThreadedDebugDLL")
		else
			runtime = iif(cfg.flags.StaticRuntime, "MultiThreaded", "MultiThreadedDLL")
		end
		return runtime
	end
	
	local function precompiled_header(cfg)
      	if not cfg.flags.NoPCH and cfg.pchheader then
			_p(3,'<PrecompiledHeader>Use</PrecompiledHeader>')
			_p(3,'<PrecompiledHeaderFile>%s</PrecompiledHeaderFile>', path.getname(cfg.pchheader))
		else
			_p(3,'<PrecompiledHeader></PrecompiledHeader>')
		end
	end
	
	local function preprocessor(indent,cfg)
		if #cfg.defines > 0 then
			_p(indent,'<PreprocessorDefinitions>%s;%%(PreprocessorDefinitions)</PreprocessorDefinitions>'
				,premake.esc(table.concat(cfg.defines, ";")))
		else
			_p(indent,'<PreprocessorDefinitions></PreprocessorDefinitions>')
		end
	end
	
	local function include_dirs(indent,cfg)
		if #cfg.includedirs > 0 then
			_p(indent,'<AdditionalIncludeDirectories>%s;%%(AdditionalIncludeDirectories)</AdditionalIncludeDirectories>'
					,premake.esc(path.translate(table.concat(cfg.includedirs, ";"), '\\')))
		end
	end
	
	local function resource_compile(cfg)
		_p(2,'<ResourceCompile>')
			preprocessor(3,cfg)
			include_dirs(3,cfg)
		_p(2,'</ResourceCompile>')
		
	end
	
	local function exceptions(cfg)
		if cfg.flags.NoExceptions then
			_p(2,'<ExceptionHandling>false</ExceptionHandling>')
		elseif cfg.flags.SEH then
			_p(2,'<ExceptionHandling>Async</ExceptionHandling>')
		end
	end
	
	local function rtti(cfg)
		if cfg.flags.NoRTTI and not cfg.flags.Managed then
			_p(3,'<RuntimeTypeInfo>false</RuntimeTypeInfo>')
		end
	end
	
	local function wchar_t_buildin(cfg)
		if cfg.flags.NativeWChar then
			_p(3,'<TreatWChar_tAsBuiltInType>true</TreatWChar_tAsBuiltInType>')
		elseif cfg.flags.NoNativeWChar then
			_p(3,'<TreatWChar_tAsBuiltInType>false</TreatWChar_tAsBuiltInType>')
		end
	end
	
	local function sse(cfg)
		if cfg.flags.EnableSSE then
			_p(3,'<EnableEnhancedInstructionSet>StreamingSIMDExtensions</EnableEnhancedInstructionSet>')
		elseif cfg.flags.EnableSSE2 then
			_p(3,'<EnableEnhancedInstructionSet>StreamingSIMDExtensions2</EnableEnhancedInstructionSet>')
		end
	end
	
	local function floating_point(cfg)
	     if cfg.flags.FloatFast then
			_p(3,'<FloatingPointModel>Fast</FloatingPointModel>')
		elseif cfg.flags.FloatStrict then
			_p(3,'<FloatingPointModel>Strict</FloatingPointModel>')
		end
	end
	

	local function debug_info(cfg)
	--
	--	EditAndContinue /ZI
	--	ProgramDatabase /Zi
	--	OldStyle C7 Compatable /Z7
	--
		local debug_info = ''
		if cfg.flags.Symbols then
<<<<<<< HEAD
			if premake.config.isoptimizedbuild(cfg.flags) or cfg.flags.NoEditAndContinue then
				debug_info = "ProgramDatabase" 
			elseif cfg.platform ~= "x64" then
				debug_info = "EditAndContinue"
=======
			if cfg.platform == "x64"
				or cfg.flags.Managed 
				or optimisation(cfg) ~= "Disabled"
				or cfg.flags.NoEditAndContinue -- then
			then
					debug_info = "ProgramDatabase"
>>>>>>> fa47da76
			else
				debug_info = "EditAndContinue"
			end
		end
		
		_p(3,'<DebugInformationFormat>%s</DebugInformationFormat>',debug_info)
	end
	
	local function minimal_build(cfg)
		if premake.config.isdebugbuild(cfg) and not cfg.flags.NoMinimalRebuild then
			_p(3,'<MinimalRebuild>true</MinimalRebuild>')
		else
			_p(3,'<MinimalRebuild>false</MinimalRebuild>')
		end
	end
	
	local function compile_language(cfg)
		if cfg.language == "C" then
			_p(3,'<CompileAs>CompileAsC</CompileAs>')
		end
	end	
		
	local function vs10_clcompile(cfg)
		_p(2,'<ClCompile>')
		
		if #cfg.buildoptions > 0 then
			_p(3,'<AdditionalOptions>%s %%(AdditionalOptions)</AdditionalOptions>',
					table.concat(premake.esc(cfg.buildoptions), " "))
		end
		
			_p(3,'<Optimization>%s</Optimization>',optimisation(cfg))
		
			include_dirs(3,cfg)
			preprocessor(3,cfg)
			minimal_build(cfg)
		
		if  not premake.config.isoptimizedbuild(cfg.flags) then
			_p(3,'<BasicRuntimeChecks>EnableFastChecks</BasicRuntimeChecks>')
			if cfg.flags.ExtraWarnings then
				_p(3,'<SmallerTypeCheck>true</SmallerTypeCheck>')
			end
		else
			_p(3,'<StringPooling>true</StringPooling>')
		end
		
			_p(3,'<RuntimeLibrary>%s</RuntimeLibrary>', runtime(cfg))
		
			_p(3,'<FunctionLevelLinking>true</FunctionLevelLinking>')
			
			precompiled_header(cfg)
		
		if cfg.flags.ExtraWarnings then
			_p(3,'<WarningLevel>Level4</WarningLevel>')
		else
			_p(3,'<WarningLevel>Level3</WarningLevel>')
		end
			
		if cfg.flags.FatalWarnings then
			_p(3,'<TreatWarningAsError>true</TreatWarningAsError>')
		end
	
			exceptions(cfg)
			rtti(cfg)
			wchar_t_buildin(cfg)
			sse(cfg)
			floating_point(cfg)
			debug_info(cfg)
			
		if cfg.flags.Symbols then
			_p(3,'<ProgramDataBaseFileName>$(OutDir)%s.pdb</ProgramDataBaseFileName>'
				, path.getbasename(cfg.buildtarget.name))
		end

		if cfg.flags.NoFramePointer then
			_p(3,'<OmitFramePointers>true</OmitFramePointers>')
		end
			
			compile_language(cfg)

		_p(2,'</ClCompile>')
	end


	local function event_hooks(cfg)	
		if #cfg.postbuildcommands> 0 then
		    _p(2,'<PostBuildEvent>')
				_p(3,'<Command>%s</Command>',premake.esc(table.implode(cfg.postbuildcommands, "", "", "\r\n")))
			_p(2,'</PostBuildEvent>')
		end
		
		if #cfg.prebuildcommands> 0 then
		    _p(2,'<PreBuildEvent>')
				_p(3,'<Command>%s</Command>',premake.esc(table.implode(cfg.prebuildcommands, "", "", "\r\n")))
			_p(2,'</PreBuildEvent>')
		end
		
		if #cfg.prelinkcommands> 0 then
		    _p(2,'<PreLinkEvent>')
				_p(3,'<Command>%s</Command>',premake.esc(table.implode(cfg.prelinkcommands, "", "", "\r\n")))
			_p(2,'</PreLinkEvent>')
		end	
	end

	local function additional_options(indent,cfg)
		if #cfg.linkoptions > 0 then
				_p(indent,'<AdditionalOptions>%s %%(AdditionalOptions)</AdditionalOptions>',
					table.concat(premake.esc(cfg.linkoptions), " "))
		end
	end
		
	local function item_def_lib(cfg)
		if cfg.kind == 'StaticLib' then
			_p(1,'<Lib>')
				_p(2,'<OutputFile>$(OutDir)%s</OutputFile>',cfg.buildtarget.name)
				additional_options(2,cfg)
			_p(1,'</Lib>')
		end
	end
	
	local function link_target_machine(cfg)
		local target
		if cfg.platform == nil or cfg.platform == "x32" then target ="MachineX86"
		elseif cfg.platform == "x64" then target ="MachineX64"
		end

		_p(3,'<TargetMachine>%s</TargetMachine>', target)
	end
	
	local function import_lib(cfg)
		--Prevent the generation of an import library for a Windows DLL.
		if cfg.kind == "SharedLib" then
			local implibname = cfg.linktarget.fullpath
			_p(3,'<ImportLibrary>%s</ImportLibrary>',iif(cfg.flags.NoImportLib, cfg.objectsdir .. "\\" .. path.getname(implibname), implibname))
		end
	end
	

	local function common_link_section(cfg)
		_p(3,'<SubSystem>%s</SubSystem>',iif(cfg.kind == "ConsoleApp","Console", "Windows"))
		
		if cfg.flags.Symbols then 
			_p(3,'<GenerateDebugInformation>true</GenerateDebugInformation>')
		else
			_p(3,'<GenerateDebugInformation>false</GenerateDebugInformation>')
		end
			
		if premake.config.isoptimizedbuild(cfg.flags) then
			_p(3,'<OptimizeReferences>true</OptimizeReferences>')
			_p(3,'<EnableCOMDATFolding>true</EnableCOMDATFolding>')
		end
	end
	
	local function item_link(cfg)
		_p(2,'<Link>')
		if cfg.kind ~= 'StaticLib' then
		
			if #cfg.links > 0 then
				_p(3,'<AdditionalDependencies>%s;%%(AdditionalDependencies)</AdditionalDependencies>',
							table.concat(premake.getlinks(cfg, "all", "fullpath"), ";"))
			end
				_p(3,'<OutputFile>$(OutDir)%s</OutputFile>', cfg.buildtarget.name)	
				
				_p(3,'<AdditionalLibraryDirectories>%s%s%%(AdditionalLibraryDirectories)</AdditionalLibraryDirectories>',
							table.concat(premake.esc(path.translate(cfg.libdirs, '\\')) , ";"),
							iif(cfg.libdirs and #cfg.libdirs >0,';',''))
							
			common_link_section(cfg)
			
			if vc2010.config_type(cfg) == 'Application' and not cfg.flags.WinMain then
				_p(3,'<EntryPointSymbol>mainCRTStartup</EntryPointSymbol>')
			end

			import_lib(cfg)
			
			_p(3,'<TargetMachine>%s</TargetMachine>', iif(cfg.platform == "x64", "MachineX64", "MachineX86"))
			
			additional_options(3,cfg)
		else
			common_link_section(cfg)
		end
		
		_p(2,'</Link>')
	end
	
	local function item_definitions(prj)
		for _, cfginfo in ipairs(prj.solution.vstudio_configs) do
			local cfg = premake.getconfig(prj, cfginfo.src_buildcfg, cfginfo.src_platform)
			_p(1,'<ItemDefinitionGroup ' ..if_config_and_platform() ..'>'
					,premake.esc(cfginfo.name))
				vs10_clcompile(cfg)
				resource_compile(cfg)
				item_def_lib(cfg)
				item_link(cfg)
				event_hooks(cfg)
			_p(1,'</ItemDefinitionGroup>')

			
		end
	end
	
	

	--
	--   <ItemGroup>
  --     <ProjectReference Include="zlibvc.vcxproj">
  --       <Project>{8fd826f8-3739-44e6-8cc8-997122e53b8d}</Project>
  --     </ProjectReference>
  --   </ItemGroup>
	--
	
	local function write_file_type_block(files,group_type)
		if #files > 0  then
			_p(1,'<ItemGroup>')
			for _, current_file in ipairs(files) do
				_p(2,'<%s Include=\"%s\" />', group_type,current_file)
			end
			_p(1,'</ItemGroup>')
		end
	end
	
	local function write_file_compile_block(files,prj,configs)
	
		if #files > 0  then	
		
			local config_mappings = {}
			for _, cfginfo in ipairs(configs) do
				local cfg = premake.getconfig(prj, cfginfo.src_buildcfg, cfginfo.src_platform)
				if cfg.pchheader and cfg.pchsource and not cfg.flags.NoPCH then
					config_mappings[cfginfo] = path.translate(cfg.pchsource, "\\")
				end
			end

			
			_p(1,'<ItemGroup>')
			for _, current_file in ipairs(files) do
				_p(2,'<ClCompile Include=\"%s\">', current_file)
				for _, cfginfo in ipairs(configs) do
					if config_mappings[cfginfo] and current_file == config_mappings[cfginfo] then 
							_p(3,'<PrecompiledHeader '.. if_config_and_platform() .. '>Create</PrecompiledHeader>'
								,premake.esc(cfginfo.name))
							--only one source file per pch
							config_mappings[cfginfo] = nil
					end
				end	
				_p(2,'</ClCompile>')
			end
			_p(1,'</ItemGroup>')
		end
	end
	
	
	local function vcxproj_files(prj)
		local sorted =
		{
			ClCompile	={},
			ClInclude	={},
			None		={},
			ResourceCompile ={}
		}
		
		cfg = premake.getconfig(prj)
		vc2010.sort_input_files(cfg.files,sorted)
		write_file_type_block(sorted.ClInclude,"ClInclude")
		write_file_compile_block(sorted.ClCompile,prj,prj.solution.vstudio_configs)
		write_file_type_block(sorted.None,'None')
		write_file_type_block(sorted.ResourceCompile,'ResourceCompile')

	end
	
	local function write_filter_includes(sorted_table)
		local directories = vc2010.table_of_file_filters(sorted_table)
		--I am going to take a punt here that the ItemGroup is missing if no files!!!!
		--there is a test for this see
		--vs10_filters.noInputFiles_bufferDoesNotContainTagItemGroup
		if #directories >0 then
			_p(1,'<ItemGroup>')
			for _, dir in pairs(directories) do
				_p(2,'<Filter Include="%s">',dir)
					_p(3,'<UniqueIdentifier>{%s}</UniqueIdentifier>',os.uuid())
				_p(2,'</Filter>')
			end
			_p(1,'</ItemGroup>')
		end
	end
	
	local function write_file_filter_block(files,group_type)
		if #files > 0  then
			_p(1,'<ItemGroup>')
			for _, current_file in ipairs(files) do
				local path_to_file = vc2010.file_path(current_file)
				if path_to_file then
					_p(2,'<%s Include=\"%s\">', group_type,path.translate(current_file, "\\"))
						_p(3,'<Filter>%s</Filter>',path_to_file)
					_p(2,'</%s>',group_type)
				else
					_p(2,'<%s Include=\"%s\" />', group_type,path.translate(current_file, "\\"))
				end
			end
			_p(1,'</ItemGroup>')
		end
	end
	
	local tool_version_and_xmlns = 'ToolsVersion="4.0" xmlns="http://schemas.microsoft.com/developer/msbuild/2003"'	
	local xml_version_and_encoding = '<?xml version="1.0" encoding="utf-8"?>'
	
	local function vcxproj_filter_files(prj)
		local sorted =
		{
			ClCompile	={},
			ClInclude	={},
			None		={},
			ResourceCompile ={}
		}
		
		cfg = premake.getconfig(prj)
		vc2010.sort_input_files(cfg.files,sorted)

		io.eol = "\r\n"
		_p(xml_version_and_encoding)
		_p('<Project ' ..tool_version_and_xmlns ..'>')
			write_filter_includes(sorted)
			write_file_filter_block(sorted.ClInclude,"ClInclude")
			write_file_filter_block(sorted.ClCompile,"ClCompile")
			write_file_filter_block(sorted.None,"None")
			write_file_filter_block(sorted.ResourceCompile,"ResourceCompile")
		_p('</Project>')
	end

	function premake.vs2010_vcxproj(prj)
		io.eol = "\r\n"
		_p(xml_version_and_encoding)
		_p('<Project DefaultTargets="Build" ' ..tool_version_and_xmlns ..'>')
			vs2010_config(prj)
			vs2010_globals(prj)
			
			_p(1,'<Import Project="$(VCTargetsPath)\\Microsoft.Cpp.Default.props" />')
			
			config_type_block(prj)
			
			_p(1,'<Import Project="$(VCTargetsPath)\\Microsoft.Cpp.props" />')
			
			--check what this section is doing
			_p(1,'<ImportGroup Label="ExtensionSettings">')
			_p(1,'</ImportGroup>')
			
			
			import_props(prj)
			
			--what type of macros are these?
			_p(1,'<PropertyGroup Label="UserMacros" />')
			
			intermediate_and_out_dirs(prj)
			
			item_definitions(prj)
			
			vcxproj_files(prj)

			_p(1,'<Import Project="$(VCTargetsPath)\\Microsoft.Cpp.targets" />')
			_p(1,'<ImportGroup Label="ExtensionTargets">')
			_p(1,'</ImportGroup>')

		_p('</Project>')
	end
	

--
-- Generate the .vcxproj.user file
--

	function vc2010.debugdir(cfg)
		if cfg.debugdir then
			_p('    <LocalDebuggerWorkingDirectory>%s</LocalDebuggerWorkingDirectory>', path.translate(cfg.debugdir, '\\'))
			_p('    <DebuggerFlavor>WindowsLocalDebugger</DebuggerFlavor>')
		end
		if cfg.debugargs then
			_p('    <LocalDebuggerCommandArguments>%s</LocalDebuggerCommandArguments>', table.concat(cfg.debugargs, " "))
		end
	end

	function premake.vs2010_vcxproj_user(prj)
		_p(xml_version_and_encoding)
		_p('<Project ' ..tool_version_and_xmlns ..'>')
		for _, cfginfo in ipairs(prj.solution.vstudio_configs) do
			local cfg = premake.getconfig(prj, cfginfo.src_buildcfg, cfginfo.src_platform)
			_p('  <PropertyGroup '.. if_config_and_platform() ..'>', premake.esc(cfginfo.name))
			vc2010.debugdir(cfg)
			_p('  </PropertyGroup>')
		end
		_p('</Project>')
	end
	
	function premake.vs2010_vcxproj_filters(prj)
		vcxproj_filter_files(prj)
	end
	

		<|MERGE_RESOLUTION|>--- conflicted
+++ resolved
@@ -307,19 +307,12 @@
 	--
 		local debug_info = ''
 		if cfg.flags.Symbols then
-<<<<<<< HEAD
-			if premake.config.isoptimizedbuild(cfg.flags) or cfg.flags.NoEditAndContinue then
-				debug_info = "ProgramDatabase" 
-			elseif cfg.platform ~= "x64" then
-				debug_info = "EditAndContinue"
-=======
 			if cfg.platform == "x64"
 				or cfg.flags.Managed 
 				or optimisation(cfg) ~= "Disabled"
 				or cfg.flags.NoEditAndContinue -- then
 			then
 					debug_info = "ProgramDatabase"
->>>>>>> fa47da76
 			else
 				debug_info = "EditAndContinue"
 			end
